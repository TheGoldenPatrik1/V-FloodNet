import argparse
import os
from glob import glob
import torch

from estimation.object_detection import est_by_obj_detection
from estimation.reference_tracking import est_by_reference


def get_parser():
    parser = argparse.ArgumentParser(description='Estimate Water Level')
    parser.add_argument('--gpu', type=int, default=0,
                        help='GPU card id.')
    parser.add_argument('--test-name', type=str, required=True,
                        help='Name of the test video')
<<<<<<< HEAD
    parser.add_argument('--water-mask-dir', type=str, default='./output',
=======
    parser.add_argument('--water-mask-dir', type=str, default='./output', required=True,
>>>>>>> fc756745
                        help='Path to the water mask folder.')
    parser.add_argument('--img-dir', type=str, required=True,
                        help='Input image directory.')
    parser.add_argument('--out-dir', default='output/waterlevel',
                        help='A file or directory to save output results.')
    parser.add_argument('--opt', type=str,
                        help='Estimation options.')

    return parser.parse_args()


def main(args):

    # if args.gpu >= 0 and torch.cuda.is_available():
    #     device = torch.device('cuda', args.gpu)
    # else:
    #     device = torch.device('cpu')

    img_list = sorted(glob(os.path.join(args.img_dir, '*.jpg')) + glob(os.path.join(args.img_dir, '*.png')))
    water_mask_list = sorted(glob(os.path.join(args.water_mask_dir, '*.png')))
    out_dir = os.path.join(args.out_dir, f'{args.test_name}-{args.opt}')
    os.makedirs(out_dir, exist_ok=True)

    if args.opt in ['skeleton', 'stopsign']:
        est_by_obj_detection(img_list, water_mask_list, out_dir, args.opt)
    elif args.opt == 'ref':
        if 'houston' in args.test_name or 'LSU' in args.test_name:
            enable_tracker = False
            enable_calib = False
        else:
            enable_tracker = True
            enable_calib = True
        est_by_reference(img_list, water_mask_list, out_dir, enable_tracker, enable_calib)
    else:
        raise NotImplementedError(args.opt)


if __name__ == '__main__':

    _args = get_parser()
    print(_args)

    main(_args)
    exit(0)
    #
    # if args.img_dir[-1] == '/':
    #     args.img_dir = args.img_dir[:-1]
    # img_dir_name = os.path.basename(args.img_dir)
    # seg_dir = os.path.join(args.out_dir, img_dir_name, 'seg')
    # viz_dir = os.path.join(args.out_dir, img_dir_name, 'viz')
    #
    # if not os.path.exists(seg_dir):
    #     os.makedirs(seg_dir)
    # if not os.path.exists(viz_dir):
    #     os.makedirs(viz_dir)
    #
    # img_segmentation = ImageBasedModel(user_config, device, args.water_path)
    # waterdepth_esitmation = myutils.WaterdepthEstimation(img_segmentation.metadata)
    #
    # img_list = sorted(glob.glob(os.path.join(args.img_dir, '*.jpg')) + glob.glob(os.path.join(args.img_dir, '*.png')))
    #
    # for path in tqdm.tqdm(img_list):
    #     # use PIL, to be consistent with evaluation
    #     img = read_image(path, format='BGR')
    #
    #     img = myutils.resize_img(img, 1280)
    #
    #     seg_res, viz_dict = img_segmentation.seg_img(img)
    #
    #     img_name = os.path.basename(path)[:-4]
    #     seg_res_path = os.path.join(seg_dir, img_name + '_seg_by_img.pkl')
    #     with open(seg_res_path, 'wb') as f:
    #         pickle.dump(seg_res, f)
    #
    #     img_water_path = os.path.join(viz_dir, img_name + '_water.png')
    #     cv2.imwrite(img_water_path, seg_res['water_mask'])
    #
    #     viz_img_water_path = os.path.join(viz_dir, img_name + '_water_by_img.png')
    #     cv2.imwrite(viz_img_water_path, viz_dict['water_by_img'])
    #     viz_img_water_path = os.path.join(viz_dir, img_name + '_seg_by_img.png')
    #     cv2.imwrite(viz_img_water_path, viz_dict['seg_by_img'])
    #
    #     # continue
    #
    #     water_depth, viz_dict = waterdepth_esitmation.est(seg_res, viz_dict, img)
    #     viz = myutils.Visualizer(img, viz_dir, img_name)
    #     if 'skeleton' in water_depth:
    #         viz.plot_depth(water_depth['skeleton'], water_depth['skeleton_vlist'], seg_res['water_mask'], suffix='skeleton')
    #     if 'stopsign' in water_depth:
    #         viz.plot_depth(water_depth['stopsign'], water_depth['stopsign_vlist'], seg_res['water_mask'], suffix='stopsign')
    #
    #     continue
    #     basename = os.path.basename(path)[:-4]
    #     water_mask_path = os.path.join(args.output, basename + '_water_mask.npy')
    #     water_mask = np.load(water_mask_path)
    #
    #     water_viz = np.concatenate((water_mask * 200,
    #                                 np.zeros_like(water_mask),
    #                                 np.zeros_like(water_mask)), axis=2).astype(np.uint8)
    #
    #
    #     if args.output:
    #         # if os.path.isdir(args.output):
    #         #     assert os.path.isdir(args.output), args.output
    #         #     out_filename = os.path.join(args.output, os.path.basename(path))
    #         # else:
    #         #     assert len(args.input) == 1, 'Please specify a directory with args.output'
    #         #     out_filename = args.output
    #
    #         out_filename = os.path.join(args.output, basename + '_skeleton.jpg')
    #         visualized_output.save(out_filename)
    #
    #         viz_img = visualized_output.img + water_mask
    #         out_filename = os.path.join(args.output, basename + '_all.jpg')
    #         cv2.imwrite(out_filename, viz_img)
    #
    #         # water_img = (water_img * 255).astype(np.uint8)
    #         # water_mask = (water_mask * 255).astype(np.uint8)
    #         # cv2.imwrite(, water_img)
    #         # cv2.imwrite(os.path.join(args.output, basename + '_water_mask.jpg'), water_mask)
    #     else:
    #         cv2.namedWindow(WINDOW_NAME, cv2.WINDOW_AUTOSIZE)
    #         cv2.imshow(WINDOW_NAME, visualized_output.get_image()[:, :, ::-1])
    #         cv2.imshow('Water Image', water_img)
    #         cv2.imshow('Water Mask', water_mask)
    #         if cv2.waitKey(0) == 27:
    #             break  # esc to quit
    #
    # elif args.video_input:
    #     video = cv2.VideoCapture(args.video_input)
    #     width = int(video.get(cv2.CAP_PROP_FRAME_WIDTH))
    #     height = int(video.get(cv2.CAP_PROP_FRAME_HEIGHT))
    #     frames_per_second = video.get(cv2.CAP_PROP_FPS)
    #     num_frames = int(video.get(cv2.CAP_PROP_FRAME_COUNT))
    #     basename = os.path.basename(args.video_input)
    #
    #     if args.output:
    #         if os.path.isdir(args.output):
    #             output_fname = os.path.join(args.output, basename)
    #             output_fname = os.path.splitext(output_fname)[0] + '.mkv'
    #         else:
    #             output_fname = args.output
    #         assert not os.path.isfile(output_fname), output_fname
    #         output_file = cv2.VideoWriter(
    #             filename=output_fname,
    #             # some installation of opencv may not support x264 (due to its license),
    #             # you can try other format (e.g. MPEG)
    #             fourcc=cv2.VideoWriter_fourcc(*'x264'),
    #             fps=float(frames_per_second),
    #             frameSize=(width, height),
    #             isColor=True,
    #         )
    #     assert os.path.isfile(args.video_input)
    #     for vis_frame in tqdm.tqdm(demo.run_on_video(video), total=num_frames):
    #         if args.output:
    #             output_file.write(vis_frame)
    #         else:
    #             cv2.namedWindow(basename, cv2.WINDOW_NORMAL)
    #             cv2.imshow(basename, vis_frame)
    #             if cv2.waitKey(1) == 27:
    #                 break  # esc to quit
    #     video.release()
    #     if args.output:
    #         output_file.release()
    #     else:
    #         cv2.destroyAllWindows()<|MERGE_RESOLUTION|>--- conflicted
+++ resolved
@@ -13,11 +13,7 @@
                         help='GPU card id.')
     parser.add_argument('--test-name', type=str, required=True,
                         help='Name of the test video')
-<<<<<<< HEAD
     parser.add_argument('--water-mask-dir', type=str, default='./output',
-=======
-    parser.add_argument('--water-mask-dir', type=str, default='./output', required=True,
->>>>>>> fc756745
                         help='Path to the water mask folder.')
     parser.add_argument('--img-dir', type=str, required=True,
                         help='Input image directory.')
